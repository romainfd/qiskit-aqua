--- conflicted
+++ resolved
@@ -19,21 +19,13 @@
 import numpy as np
 from itertools import combinations, chain
 from parameterized import parameterized
-<<<<<<< HEAD
+from qiskit import QuantumCircuit, QuantumRegister
+from qiskit import transpiler, load_qasm_string
+from qiskit.wrapper import execute as q_execute
+from qiskit.wrapper import get_backend
+from qiskit.tools.qi.qi import state_fidelity
+from qiskit_aqua.utils.summarize_circuits import summarize_circuits as sc
 from test.common import QiskitAquaTestCase
-from qiskit.tools.qi.qi import state_fidelity
-from qiskit import QuantumCircuit, QuantumRegister
-from qiskit.wrapper import execute as q_execute
-import numpy as np
-from qiskit_aqua.utils.summarize_circuits import summarize_circuits as sc
-from qiskit import transpiler, load_qasm_string
-from qiskit.wrapper import get_backend
-import qiskit_aqua.grover.cnx
-=======
-from qiskit import QuantumCircuit, QuantumRegister
-from qiskit.wrapper import execute as q_execute
-from test.common import QiskitAquaTestCase
->>>>>>> e353ebd4
 
 
 class TestCNX(QiskitAquaTestCase):
@@ -49,7 +41,6 @@
     def test_cnx(self, num_controls, num_ancillae):
         c = QuantumRegister(num_controls, name='c')
         o = QuantumRegister(1, name='o')
-<<<<<<< HEAD
         allsubsets = list(chain(*[combinations(range(num_controls), ni) for ni in range(num_controls + 1)]))
         for subset in allsubsets:
             for mode in ['basic', 'advanced']:
@@ -94,27 +85,6 @@
                 f = state_fidelity(vec, np.array(vec_o + [0] * (2 ** (num_controls + num_ancillae + 1) - 2)))
                 self.assertAlmostEqual(f, 1)
             return
-=======
-        a = QuantumRegister(num_ancillae, name='a')
-        allsubsets = list(chain(*[combinations(range(num_controls), ni) for ni in range(num_controls + 1)]))
-        for subset in allsubsets:
-            qc = QuantumCircuit(o, c, a)
-            for idx in subset:
-                qc.x(c[idx])
-            qc.cnx(
-                [c[i] for i in range(num_controls)],
-                [a[i] for i in range(num_ancillae)],
-                o[0]
-            )
-            for idx in subset:
-                qc.x(c[idx])
-            vec = np.asarray(q_execute(qc, 'local_statevector_simulator').result().get_statevector(qc))
-            vec_o = [0, 1] if len(subset) == num_controls else [1, 0]
-            np.testing.assert_almost_equal(
-                vec,
-                np.array(vec_o + [0] * (2 ** (num_controls + num_ancillae + 1) - 2))
-            )
->>>>>>> e353ebd4
 
 
 if __name__ == '__main__':
