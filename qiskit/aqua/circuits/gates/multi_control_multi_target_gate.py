--- conflicted
+++ resolved
@@ -81,19 +81,12 @@
 
     Args:
         self (QuantumCircuit): The QuantumCircuit object to apply the mcmt gate on.
-<<<<<<< HEAD
-        q_controls (QuantumRegister | list((QuantumRegister, int))): The list of control qubits
-        q_ancillae (QuantumRegister | list((QuantumRegister, int))): The list of ancillary qubits
-        single_control_gate_fun (Gate): The single control gate function (e.g QuantumCircuit.cz or QuantumCircuit.ch)
-        q_targets (QuantumRegister | list((QuantumRegister, int))): A list of qubits or a QuantumRegister
-=======
         q_controls (QuantumRegister | list of Qubit): The list of control qubits
         q_ancillae (QuantumRegister | list of Qubit): The list of ancillary qubits
         single_control_gate_fun (Gate): The single control gate function (e.g QuantumCircuit.cz or QuantumCircuit.ch)
         q_targets (QuantumRegister | list of Qubit): A list of qubits or a QuantumRegister
->>>>>>> 0a5e828d
             to which the gate function should be applied.
-        mode (string): The implementation mode to use (at the moment, only the basic mode is supported)
+        mode (str): The implementation mode to use (at the moment, only the basic mode is supported)
 
     """
     # check controls
