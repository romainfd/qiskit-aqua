--- conflicted
+++ resolved
@@ -95,17 +95,7 @@
                 pauli_label = pauli[1].to_label()
                 idx = lhs._paulis_table.get(pauli_label, None)
                 if idx is not None:
-<<<<<<< HEAD
-                    lhs._paulis[idx][0] += pauli[0]
-                    if lhs._paulis[idx][0] == 0.0:
-                        del lhs._paulis[idx]
-                        lhs._paulis_table.pop(pauli_label, None)
-                        for k, v in lhs._paulis_table.items():
-                            if v > idx:
-                                lhs._paulis_table[k] -= 1
-=======
                     self._paulis[idx][0] += pauli[0]
->>>>>>> 45207b5a
                 else:
                     lhs._paulis_table[pauli_label] = len(lhs._paulis)
                     lhs._paulis.append(pauli)
@@ -1477,11 +1467,7 @@
 
         stacked_paulis = []
         for pauli in self._paulis:
-<<<<<<< HEAD
-            stacked_paulis.append(np.concatenate( (pauli[1].v, pauli[1].w), axis=0))
-=======
             stacked_paulis.append(np.concatenate((pauli[1].v, pauli[1].w), axis=0))
->>>>>>> 45207b5a
 
         stacked_matrix = np.array(np.stack(stacked_paulis))
         symmetries = Operator.kernel_F2(stacked_matrix)
@@ -1490,9 +1476,6 @@
         for symmetry in symmetries:
             Pauli_symmetries.append(Pauli(symmetry[self.num_qubits:], symmetry[0:self.num_qubits]))
 
-<<<<<<< HEAD
-        return Pauli_symmetries
-=======
         return Pauli_symmetries
 
     def zeros_coeff_elimination(self):
@@ -1511,5 +1494,4 @@
             self._grouped_paulis_to_paulis()
             self.zeros_coeff_elimination()
             self._paulis_to_grouped_paulis()
-            self._paulis = None
->>>>>>> 45207b5a
+            self._paulis = None