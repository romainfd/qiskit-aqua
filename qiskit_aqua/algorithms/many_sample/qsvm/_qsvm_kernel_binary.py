--- conflicted
+++ resolved
@@ -74,23 +74,8 @@
             x2 (numpy.ndarray): data points, 1-D array, dimension is D
             measurement (bool): add measurement gates at the end
         """
-<<<<<<< HEAD
-        if x1.shape[0] != x2.shape[0]:
-            raise ValueError("x1 and x2 must be the same dimension.")
-
-        q = QuantumRegister(self.num_qubits, 'q')
-        c = ClassicalRegister(self.num_qubits, 'c')
-        qc = QuantumCircuit(q, c)
-        # write input state from sample distribution
-        qc += self.feature_map.construct_circuit(x1, q)
-        qc += self.feature_map.construct_circuit(x2, q, inverse=True)
-        if measurement:
-            qc.measure(q, c)
-        return qc
-=======
         return _QSVM_Kernel_Binary._construct_circuit(x1, x2, self.num_qubits,
                                                       self.feature_map, measurement)
->>>>>>> 2422f8b7
 
     def construct_kernel_matrix(self, x1_vec, x2_vec=None):
         """
